version: 2
updates:
  - package-ecosystem: github-actions
    directory: /
    schedule:
      interval: daily
    groups:
      actions:
        patterns: ["*"]

  - package-ecosystem: cargo
    directory: /
    schedule:
<<<<<<< HEAD
      interval: daily
=======
      interval: daily
    groups:
      rust-major:
        patterns: ["*"]
        update-types: ["major"]
      rust-minor-patch:
        patterns: ["*"]
        update-types: ["minor", "patch"]
    ignore:  # for libs only
      - dependency-name: "*"
        update-types:
          - "version-update:semver-patch"
          - "version-update:semver-minor"
>>>>>>> a05751eb
<|MERGE_RESOLUTION|>--- conflicted
+++ resolved
@@ -11,9 +11,6 @@
   - package-ecosystem: cargo
     directory: /
     schedule:
-<<<<<<< HEAD
-      interval: daily
-=======
       interval: daily
     groups:
       rust-major:
@@ -21,10 +18,4 @@
         update-types: ["major"]
       rust-minor-patch:
         patterns: ["*"]
-        update-types: ["minor", "patch"]
-    ignore:  # for libs only
-      - dependency-name: "*"
-        update-types:
-          - "version-update:semver-patch"
-          - "version-update:semver-minor"
->>>>>>> a05751eb
+        update-types: ["minor", "patch"]